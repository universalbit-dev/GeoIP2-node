name: GitHub Actions Security Analysis with zizmor

on:
  push:
    branches: ["main"]
  pull_request:
    branches: ["**"]

jobs:
  zizmor:
    name: zizmor latest via PyPI
    runs-on: ubuntu-latest
    permissions:
      security-events: write
      # required for workflows in private repositories
      contents: read
      actions: read
    steps:
      - name: Checkout repository
        uses: actions/checkout@v4
        with:
          persist-credentials: false

      - name: Install the latest version of uv
<<<<<<< HEAD
        uses: astral-sh/setup-uv@b5f58b2abc5763ade55e4e9d0fe52cd1ff7979ca
=======
        uses: astral-sh/setup-uv@e92bafb6253dcd438e0484186d7669ea7a8ca1cc # 6.4.3
>>>>>>> 643d4072
        with:
          enable-cache: false

      - name: Run zizmor
        run: uvx zizmor@1.11.0 --format plain .
        env:
          GH_TOKEN: ${{ secrets.GITHUB_TOKEN }}<|MERGE_RESOLUTION|>--- conflicted
+++ resolved
@@ -22,11 +22,7 @@
           persist-credentials: false
 
       - name: Install the latest version of uv
-<<<<<<< HEAD
-        uses: astral-sh/setup-uv@b5f58b2abc5763ade55e4e9d0fe52cd1ff7979ca
-=======
         uses: astral-sh/setup-uv@e92bafb6253dcd438e0484186d7669ea7a8ca1cc # 6.4.3
->>>>>>> 643d4072
         with:
           enable-cache: false
 
